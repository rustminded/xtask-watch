<<<<<<< HEAD
//! This crate provides a [`Watch`] that launch a given command, re-launching
//! the command when changes are detected in your source code.
//!
//! This [`Watch`] is based on the intended to be used on projects that rely on
//! the [xtask concept](https://github.com/matklad/cargo-xtask/) and implement
//! [`clap::Parser`] to be added easily to an existing CLI implementation.
//!
//! # Setup
//!
//! The best way to add xtask-watch to your project is to create a workspace
//! with two packages: your project's package and the xtask package.
//!
//! ## Create or update a project using xtask
//!
//! * New project - To create a new project using xtask, you can use the
//!     following:
//!     ```console
//!     mkdir project_name
//!     cd project_name
//!     cargo new my-project
//!     cargo new xtask
//!     touch Cargo.toml
//!     ```
//!     Open the workspace's Cargo.toml and add the following:
//!     ```toml
//!     [workspace]
//!     members = [
//!         "my-project",
//!         "xtask",
//!     ]
//!     ```
//! * Project with a single package - If your project contains only one package,
//!     move all the content of the project expect the `.git` directory into a
//!     new directory named after the package name at the root of the project.
//!     * Creates a new package for xtasks using the following:
//!     ```console
//!     cargo new xtask
//!     ```
=======
//! This crate provides a `Watch` that launch a given command, re-launching this
//! command when changes are detected in your source code.

#![deny(missing_docs)]

>>>>>>> 752af3c2
use anyhow::{Context, Result};
use clap::Parser;
use lazy_static::lazy_static;
use notify::{RecommendedWatcher, RecursiveMode, Watcher};
use std::{
    path::{Path, PathBuf},
    process::Command,
    sync::mpsc,
    time::{Duration, Instant},
};

pub use anyhow;
pub use cargo_metadata;
pub use cargo_metadata::camino;
pub use clap;

/// Fetch the metadata of the crate.
pub fn metadata() -> &'static cargo_metadata::Metadata {
    lazy_static! {
        static ref METADATA: cargo_metadata::Metadata = cargo_metadata::MetadataCommand::new()
            .exec()
            .expect("cannot get crate's metadata");
    }

    &METADATA
}

/// Fetch information of a package in the current crate.
pub fn package(name: &str) -> Option<&cargo_metadata::Package> {
    metadata().packages.iter().find(|x| x.name == name)
}

/// Watches over your project's source code, relaunching the given command when
/// changes are detected.
#[non_exhaustive]
#[derive(Debug, Parser)]
pub struct Watch {
    /// Watch specific file(s) or folder(s). The default is the workspace root.
    #[clap(long = "watch", short = 'w')]
    pub watch_paths: Vec<PathBuf>,
    /// Paths that will be excluded.
    #[clap(long = "ignore", short = 'i')]
    pub exclude_paths: Vec<PathBuf>,
    /// Paths, relative to the workspace root, that will be excluded.
    #[clap(skip)]
    pub workspace_exclude_paths: Vec<PathBuf>,
    /// Throttle events to prevent the command to be re-executed too early
    /// right after an execution already occurred.
    ///
    /// The default is 2 seconds.
    #[clap(skip = Duration::from_secs(2))]
    pub debounce: Duration,
}

impl Watch {
    /// Add a path to watch for changes.
    pub fn watch_path(mut self, path: impl AsRef<Path>) -> Self {
        self.watch_paths.push(path.as_ref().to_path_buf());
        self
    }

    /// Add multiple paths to watch for changes.
    pub fn watch_paths(mut self, paths: impl IntoIterator<Item = impl AsRef<Path>>) -> Self {
        for path in paths {
            self.watch_paths.push(path.as_ref().to_path_buf())
        }
        self
    }

    /// Add a path that will be ignored if changes are detected.
    pub fn exclude_path(mut self, path: impl AsRef<Path>) -> Self {
        self.exclude_paths.push(path.as_ref().to_path_buf());
        self
    }

    /// Add multiple paths that will be ignored if changes are detected.
    pub fn exclude_paths(mut self, paths: impl IntoIterator<Item = impl AsRef<Path>>) -> Self {
        for path in paths {
            self.exclude_paths.push(path.as_ref().to_path_buf());
        }
        self
    }

    /// Add a path, relative to the workspace, that will be ignored if changes
    /// are detected.
    pub fn exclude_workspace_path(mut self, path: impl AsRef<Path>) -> Self {
        self.workspace_exclude_paths
            .push(path.as_ref().to_path_buf());
        self
    }

    /// Add multiple paths, relative to the workspace, that will be ignored if
    /// changes are detected.
    pub fn exclude_workspace_paths(
        mut self,
        paths: impl IntoIterator<Item = impl AsRef<Path>>,
    ) -> Self {
        for path in paths {
            self.workspace_exclude_paths
                .push(path.as_ref().to_path_buf());
        }
        self
    }

    /// Set the debounce duration after relaunching the command.
    pub fn debounce(mut self, duration: Duration) -> Self {
        self.debounce = duration;
        self
    }

    fn is_excluded_path(&self, path: &Path) -> bool {
        if self.exclude_paths.iter().any(|x| path.starts_with(x)) {
            return true;
        }

        if let Ok(stripped_path) = path.strip_prefix(metadata().workspace_root.as_std_path()) {
            if self
                .workspace_exclude_paths
                .iter()
                .any(|x| stripped_path.starts_with(x))
            {
                return true;
            }
        }

        false
    }

    fn is_hidden_path(&self, path: &Path) -> bool {
        if self.watch_paths.is_empty() {
            path.strip_prefix(&metadata().workspace_root)
                .expect("cannot strip prefix")
                .iter()
                .any(|x| {
                    x.to_str()
                        .expect("path contains non Utf-8 characters")
                        .starts_with('.')
                })
        } else {
            self.watch_paths.iter().any(|x| {
                path.strip_prefix(x)
                    .expect("cannot strip prefix")
                    .iter()
                    .any(|x| {
                        x.to_str()
                            .expect("path contains non Utf-8 characters")
                            .starts_with('.')
                    })
            })
        }
    }

    /// Run the given `command`, monitor the watched paths and relaunch the
    /// command when changes are detected.
    ///
    /// Workspace's `target` directory and hidden paths are excluded by default.
    pub fn run(self, mut command: Command) -> Result<()> {
        let metadata = metadata();
        let watch = self.exclude_path(&metadata.target_directory);

        let (tx, rx) = mpsc::channel();
        let mut watcher: RecommendedWatcher =
            notify::Watcher::new_raw(tx).context("could not initialize watcher")?;

        if watch.watch_paths.is_empty() {
            log::trace!("Watching {}", &metadata.workspace_root);
            watcher
                .watch(&metadata.workspace_root, RecursiveMode::Recursive)
                .context("cannot watch this crate")?;
        } else {
            for path in &watch.watch_paths {
                match watcher.watch(&path, RecursiveMode::Recursive) {
                    Ok(()) => log::trace!("Watching {}", path.display()),
                    Err(err) => log::error!("cannot watch {}: {}", path.display(), err),
                }
            }
        }

        let mut child = command.spawn().context("cannot spawn command")?;
        let mut command_start = Instant::now();

        loop {
            match rx.recv() {
                Ok(notify::RawEvent {
                    path: Some(path),
                    op: Ok(op),
                    ..
                }) if !watch.is_excluded_path(&path)
                    && !watch.is_hidden_path(&path)
                    && path.exists()
                    && op != notify::Op::CREATE
                    && command_start.elapsed() >= watch.debounce =>
                {
                    log::trace!("Detected changes at {}", path.display());
                    #[cfg(unix)]
                    {
                        let now = Instant::now();

                        unsafe {
                            log::trace!("Killing watch's command process");
                            libc::kill(
                                child.id().try_into().expect("cannot get process id"),
                                libc::SIGTERM,
                            );
                        }

                        while now.elapsed().as_secs() < 2 {
                            std::thread::sleep(Duration::from_millis(200));
                            if let Ok(Some(_)) = child.try_wait() {
                                break;
                            }
                        }
                    }

                    match child.try_wait() {
                        Ok(Some(_)) => {}
                        _ => {
                            let _ = child.kill();
                            let _ = child.wait();
                        }
                    }

                    log::info!("Re-running command");
                    child = command.spawn().context("cannot spawn command")?;
                    command_start = Instant::now();
                }
                Ok(event) => log::trace!("Ignoring changes in {:?}", event),
                Err(err) => log::error!("watch error: {}", err),
            }
        }
    }
}

#[cfg(test)]
mod test {
    use super::*;

    #[test]
    fn exclude_relative_path() {
        let watch = Watch {
            debounce: Default::default(),
            watch_paths: Vec::new(),
            exclude_paths: Vec::new(),
            workspace_exclude_paths: vec![PathBuf::from("src/watch.rs")],
        };

        assert!(watch.is_excluded_path(
            metadata()
                .workspace_root
                .join("src")
                .join("watch.rs")
                .as_std_path()
        ));
        assert!(!watch.is_excluded_path(metadata().workspace_root.join("src").as_std_path()));
    }
}<|MERGE_RESOLUTION|>--- conflicted
+++ resolved
@@ -1,4 +1,3 @@
-<<<<<<< HEAD
 //! This crate provides a [`Watch`] that launch a given command, re-launching
 //! the command when changes are detected in your source code.
 //!
@@ -37,13 +36,9 @@
 //!     ```console
 //!     cargo new xtask
 //!     ```
-=======
-//! This crate provides a `Watch` that launch a given command, re-launching this
-//! command when changes are detected in your source code.
 
 #![deny(missing_docs)]
 
->>>>>>> 752af3c2
 use anyhow::{Context, Result};
 use clap::Parser;
 use lazy_static::lazy_static;
